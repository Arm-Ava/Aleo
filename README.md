<p align="center">
    <img alt="snarkOS" width="1412" src="https://cdn.aleo.org/snarkos/banner.png">
</p>

<p align="center">
    <a href="https://circleci.com/gh/AleoHQ/snarkOS"><img src="https://circleci.com/gh/AleoHQ/snarkOS.svg?style=svg&circle-token=6e9ad6d39d95350544f352d34e0e5c62ef54db26"></a>
    <a href="https://codecov.io/gh/AleoHQ/snarkOS"><img src="https://codecov.io/gh/AleoHQ/snarkOS/branch/master/graph/badge.svg?token=cck8tS9HpO"/></a>
    <a href="https://www.aleo.org/discord"><img src="https://img.shields.io/discord/700454073459015690?logo=discord"/></a>
</p>

## <a name='TableofContents'></a>Table of Contents

* [1. Overview](#1-overview)
* [2. Build Guide](#2-build-guide)
  * [2.1 Requirements](#21-requirements)
  * [2.2 Installation](#22-installation)
* [3. Run an Aleo Node](#3-run-an-aleo-node)
  * [3a. Run an Aleo Client](#3a-run-an-aleo-client)
  * [3b. Run an Aleo Prover](#3a-run-an-aleo-prover)
* [4. FAQs](#4-faqs)
* [5. Command Line Interface](#5-configuration-file)
* [6. Development Guide](#6-development-guide)
  * [6.1 Quick Start](#61-quick-start)
  * [6.2 Operations](#61-operations)
* [7. License](#7-license)

[comment]: <> (* [4. JSON-RPC Interface]&#40;#4-json-rpc-interface&#41;)
[comment]: <> (* [5. Additional Information]&#40;#5-additional-information&#41;)

## 1. Overview

__snarkOS__ is a decentralized operating system for zero-knowledge applications.
This code forms the backbone of [Aleo](https://aleo.org/) network,
which verifies transactions and stores the encrypted state applications in a publicly-verifiable manner.

## 2. Build Guide

### 2.1 Requirements

The following are **minimum** requirements to run an Aleo node:
 - **OS**: 64-bit architectures only, latest up-to-date for security
    - Clients: Ubuntu 20.04, macOS Ventura or later, Windows 11 or later
    - Provers: Ubuntu 20.04, macOS Ventura or later
    - Validators: Ubuntu 20.04, macOS Ventura or later
 - **CPU**: 64-bit architectures only
    - Clients: 16-cores
    - Provers: 32-cores (64-cores preferred)
    - Validators: 32-cores (64-cores preferred)
 - **RAM**: DDR4 or better
    - Clients: 16GB of memory
    - Provers: 32GB of memory (64GB or larger preferred)
    - Validators: 64GB of memory (128GB or larger preferred)
 - **Storage**: PCIe Gen 3 x4, PCIe Gen 4 x2 NVME SSD, or better
    - Clients: 64GB of disk space
    - Provers: 128GB of disk space
    - Validators: 2TB of disk space (4TB or larger preferred)
 - **Network**: Symmetric, commercial, always-on
    - Clients: 100Mbps of upload **and** download bandwidth
    - Provers: 250Mbps of upload **and** download bandwidth
    - Validators: 500Mbps of upload **and** download bandwidth
- **GPU**:
    - Clients: Not required at this time
    - Provers: CUDA-enabled GPU (optional)
    - Validators: Not required at this time

Please note to run an Aleo Prover that is **competitive**, the machine will require more than these requirements.

### 2.2 Installation

Before beginning, please ensure your machine has `Rust v1.66+` installed. Instructions to [install Rust can be found here.](https://www.rust-lang.org/tools/install)

Start by cloning this Github repository:
```
git clone https://github.com/AleoHQ/snarkOS.git --depth 1
```

Next, move into the `snarkOS` directory:
```
cd snarkOS
```

**[For Ubuntu users]** A helper script to install dependencies is available. From the `snarkOS` directory, run:
```
./build_ubuntu.sh
```

<<<<<<< HEAD
Please ensure ports 4130 and 4180 on yourlocal network, in your network firewall for Cloud Providers and on your router for Home users.


## 3a. Run an Aleo Client Node
=======
Lastly, install `snarkOS`:
```
cargo install --path .
```

## 3. Run an Aleo Node

## 3a. Run an Aleo Client
>>>>>>> 7032de37

Start by following the instructions in the [Build Guide](#2-build-guide).

Next, to start a client node, from the `snarkOS` directory, run:
```
./run-client.sh
```

## 3b. Run an Aleo Prover

Start by following the instructions in the [Build Guide](#2-build-guide).

Next, generate an Aleo account address:
```
snarkos account new
```
This will output a new Aleo account in the terminal.

**Please remember to save the account private key and view key.** The following is an example output:
```
 Attention - Remember to store this account private key and view key.

  Private Key  APrivateKey1xxxxxxxxxxxxxxxxxxxxxxxxxxxxxxxxxxxxxxxxx  <-- Save Me And Use In The Next Step
     View Key  AViewKey1xxxxxxxxxxxxxxxxxxxxxxxxxxxxxxxxxxxxxxxxxxxx  <-- Save Me
      Address  aleo1xxxxxxxxxxxxxxxxxxxxxxxxxxxxxxxxxxxxxxxxxxxxxxxx  <-- Save Me
```

Next, to start a proving node, from the `snarkOS` directory, run:
```
./run-prover.sh
```
When prompted, enter your Aleo private key:
```
Enter the Aleo Prover account private key:
APrivateKey1xxxxxxxxxxxxxxxxxxxxxxxxxxxxxxxxxxxxxxxxx
```

## 4. FAQs

### 1. My node is unable to compile.

- Ensure your machine has `Rust v1.66+` installed. Instructions to [install Rust can be found here.](https://www.rust-lang.org/tools/install)
- If large errors appear during compilation, try running `cargo clean`.
- Ensure `snarkOS` is started using `./run-client.sh` or `./run-prover.sh`.

### 2. My node is unable to connect to peers on the network.

- Ensure ports `4133/tcp` and `3033/tcp` are open on your router and OS firewall.
- Ensure `snarkOS` is started using `./run-client.sh` or `./run-prover.sh`.

### 3. I can't generate a new address ### 

- Before running the command above (`snarkos account new`) try `source ~/.bashrc`
- Also double-check the spelling of `snarkos`. Note the directory is `/snarkOS`, the command is `snarkos`

## 5. Command Line Interface

To run a node with custom settings, refer to the full list of options and flags available in the `snarkOS` CLI.

The full list of CLI flags and options can be viewed with `snarkos --help`:
```
snarkOS 
The Aleo Team <hello@aleo.org>

USAGE:
    snarkos [OPTIONS] <SUBCOMMAND>

OPTIONS:
    -h, --help                     Print help information
    -v, --verbosity <VERBOSITY>    Specify the verbosity [options: 0, 1, 2, 3] [default: 2]

SUBCOMMANDS:
    account    Commands to manage Aleo accounts
    clean      Cleans the snarkOS node storage
    help       Print this message or the help of the given subcommand(s)
    start      Starts the snarkOS node
    update     Update snarkOS
```

The following are the options for the `snarkos start` command:
```
USAGE:
    snarkos start [OPTIONS]

OPTIONS:
        --network <NETWORK_ID>           Specify the network ID of this node [default: 3]
        
        --beacon <PRIVATE_KEY>           Specify this node as a beacon, with the account private key as an argument
        --validator <PRIVATE KEY>        Specify this node as a validator, with the account private key as an argument
        --prover <PRIVATE KEY>           Specify this node as a prover, with the given account private key as an argument
        --client <PRIVATE_KEY>           Specify this node as a client, with an optional account private key as an argument
        
        --node <IP:PORT>                 Specify the IP address and port for the node server [default: 0.0.0.0:4133]
        --connect <IP:PORT>              Specify the IP address and port of a peer to connect to
        
        --rest <REST>                    Specify the IP address and port for the REST server [default: 0.0.0.0:3033]
        --norest                         If the flag is set, the node will not initialize the REST server
        
        --nodisplay                      If the flag is set, the node will not render the display
        --verbosity <VERBOSITY_LEVEL>    Specify the verbosity of the node [options: 0, 1, 2, 3] [default: 2]
        --logfile <PATH>                 Specify the path to the file where logs will be stored [default: /tmp/snarkos.log]
        
        --dev <NODE_ID>                  Enables development mode, specify a unique ID for this node
    -h, --help                           Print help information
```

## 6. Development

### 6.1 Quick Start

In one terminal, start the beacon by running:
```
cargo run --release -- start --nodisplay --dev 0 --beacon ""
```

In a second terminal, run:
```
cargo run --release -- start --nodisplay --dev 1 --prover ""
```

This procedure can be repeated to start more nodes.

### 6.2 Operations

It is important to initialize the nodes starting from `0` and incrementing by `1` for each new node.

The following is a list of options to initialize a node (replace `<NODE_ID>` with a number starting from `0`):
```
cargo run --release -- start --nodisplay --dev <NODE_ID> --beacon ""
cargo run --release -- start --nodisplay --dev <NODE_ID> --validator ""
cargo run --release -- start --nodisplay --dev <NODE_ID> --prover ""
cargo run --release -- start --nodisplay --dev <NODE_ID> --client ""
cargo run --release -- start --nodisplay --dev <NODE_ID>
```

When no node type is specified, the node will default to `--client`.

##### Clean Up

To clean up the node storage, run:
```
cargo run --release -- clean --dev <NODE_ID>
```

## 7. License

We welcome all contributions to `snarkOS`. Please refer to the [license](#7-license) for the terms of contributions.

[![License: GPL v3](https://img.shields.io/badge/License-Apache%202.0-blue.svg)](./LICENSE.md)<|MERGE_RESOLUTION|>--- conflicted
+++ resolved
@@ -84,21 +84,16 @@
 ./build_ubuntu.sh
 ```
 
-<<<<<<< HEAD
-Please ensure ports 4130 and 4180 on yourlocal network, in your network firewall for Cloud Providers and on your router for Home users.
-
-
-## 3a. Run an Aleo Client Node
-=======
 Lastly, install `snarkOS`:
 ```
 cargo install --path .
 ```
 
+Please ensure ports `4133/tcp` and `3033/tcp` are open on your router and OS firewall.
+
 ## 3. Run an Aleo Node
 
 ## 3a. Run an Aleo Client
->>>>>>> 7032de37
 
 Start by following the instructions in the [Build Guide](#2-build-guide).
 
