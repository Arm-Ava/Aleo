version: 2.1
commands:
  setup_environment:
    description: "Setup testing environment"
    parameters:
      cache_key:
        type: string
        default: snarkos-stable-cache
    steps:
      - run: set -e
      - setup_remote_docker
      - run:
          name: Prepare environment and install dependencies
          command: |
            export SCCACHE_CACHE_SIZE=200M
            export WORK_DIR="$CIRCLE_WORKING_DIRECTORY/.cache/sccache"
            export SCCACHE_DIR="$CIRCLE_WORKING_DIRECTORY/.cache/sccache"
            mkdir -p "$CIRCLE_WORKING_DIRECTORY/.bin"
            wget https://github.com/mozilla/sccache/releases/download/v0.3.0/sccache-v0.3.0-x86_64-unknown-linux-musl.tar.gz
            tar -C "$CIRCLE_WORKING_DIRECTORY/.bin" -xvf sccache-v0.3.0-x86_64-unknown-linux-musl.tar.gz
            mv $CIRCLE_WORKING_DIRECTORY/.bin/sccache-v0.3.0-x86_64-unknown-linux-musl/sccache $CIRCLE_WORKING_DIRECTORY/.bin/sccache
            export PATH="$PATH:$CIRCLE_WORKING_DIRECTORY/.bin"
            export RUSTC_WRAPPER="sccache"
            rm -rf "$CIRCLE_WORKING_DIRECTORY/.cargo/registry"
            DEBIAN_FRONTEND=noninteractive sudo apt-get update
            DEBIAN_FRONTEND=noninteractive sudo apt-get dist-upgrade -y -o DPkg::Options::=--force-confold
            DEBIAN_FRONTEND=noninteractive sudo apt-get install -y --no-install-recommends clang llvm-dev llvm pkg-config xz-utils make libssl-dev libssl-dev
      - restore_cache:
          keys:
            - << parameters.cache_key >>

  clear_environment:
    description: "Clear environment"
    parameters:
      cache_key:
        type: string
        default: snarkos-stable-cache
    steps:
      - run: (sccache -s||true)
      - run: set +e
      - save_cache:
          key: << parameters.cache_key >>
          paths:
            - .cache/sccache
            - .cargo

  run_parallel:
    description: "Build and run tests (in parallel)"
    parameters:
      workspace_member:
        type: string
      features:
        type: string
    steps:
      - run:
          no_output_timeout: 30m
          command: |
            cd << parameters.workspace_member >>
            cargo test --features=<< parameters.features >> -- --list --format terse | sed 's/: test//' > test_names.txt
            TEST_NAMES=$(circleci tests split test_names.txt)
            for i in $(echo $TEST_NAMES | sed "s/ / /g")
            do
                RUST_MIN_STACK=8388608 cargo test --features=<< parameters.features >> $i
            done

  install_rust_nightly:
    description: "Install Rust nightly toolchain"
    steps:
      - run: rustup toolchain install nightly-x86_64-unknown-linux-gnu

jobs:

  environment:
    docker:
<<<<<<< HEAD
      - image: cimg/rust:1.63
=======
      - image: cimg/rust:1.62
>>>>>>> ae88a816
    resource_class: xlarge
    parallelism: 1
    steps:
      - checkout
      - setup_environment:
          cache_key: snarkos-environment-cache
      - run_parallel:
          workspace_member: environment
          features: ""
      - clear_environment:
          cache_key: snarkos-environment-cache

  snarkos:
    docker:
<<<<<<< HEAD
      - image: cimg/rust:1.63
=======
      - image: cimg/rust:1.62
>>>>>>> ae88a816
    resource_class: xlarge
    parallelism: 20
    steps:
      - checkout
      - setup_environment:
          cache_key: snarkos-stable-cache
      - run_parallel:
          workspace_member: .
          features: ""
      - clear_environment:
          cache_key: snarkos-stable-cache

  # codecov:
  #   machine:
  #     image: ubuntu-2204:current
  #     docker_layer_caching: true
  #   resource_class: xlarge
  #   steps:
  #     - attach_workspace:
  #         at: /home/circleci/project/
  #     - run:
  #         name: Run kcov
  #         command: >
  #           cd ~/project/project/ &&
  #           docker run --security-opt seccomp=unconfined -v ~/project/project/:/home/circleci/project/
  #           howardwu/snarkos-codecov:2021-03-25 bash /home/circleci/project/ci/kcov.sh
  #     - run: cd ./project/ && bash <(curl -s https://codecov.io/bash)

  fmt:
    docker:
<<<<<<< HEAD
      - image: cimg/rust:1.63
=======
      - image: cimg/rust:1.62
>>>>>>> ae88a816
    resource_class: xlarge
    steps:
      - checkout
      - install_rust_nightly
      - setup_environment:
          cache_key: snarkos-fmt-cache
      - run:
          name: Check style
          no_output_timeout: 35m
          command: cargo +nightly fmt --all -- --check
      - clear_environment:
          cache_key: snarkos-fmt-cache

  clippy:
    docker:
<<<<<<< HEAD
      - image: cimg/rust:1.63
=======
      - image: cimg/rust:1.62
>>>>>>> ae88a816
    resource_class: xlarge
    steps:
      - checkout
      - install_rust_nightly
      - setup_environment:
          cache_key: snarkos-clippy-cache
      - run:
          name: Check style
          no_output_timeout: 35m
          command: cargo +nightly clippy --workspace --all-targets
      - clear_environment:
          cache_key: snarkos-clippy-cache


  build-and-publish-docker-arm:
    machine:
      image: ubuntu-2204:current
      docker_layer_caching: true
    resource_class: arm.2xlarge
    steps:
      - checkout
      - run: mkdir -p my_workspace
      - run:
          name: "Build snarkOS Docker image arm-v8"
          no_output_timeout: 2h
          command: |
            VERSION=$(git rev-parse --short HEAD)
            docker build -f Dockerfile -t $DOCKER_REPO:$CIRCLE_BRANCH-$VERSION-arm64 .
      - run:
          name: "Push snarkOS Docker image arm-v8"
          command: |
            VERSION=$(git rev-parse --short HEAD)
            echo $DOCKERHUB_TOKEN | docker login -u $DOCKERHUB_USERNAME --password-stdin
            # CREATE THE SHELL FILE WITH IMAGE NAME AND TAG
            docker push $DOCKER_REPO:$CIRCLE_BRANCH-$VERSION-arm64
            echo "Pushed $DOCKER_REPO:$CIRCLE_BRANCH-$VERSION-arm64"
      - run:
          name: "Save arm-v8 image tag"
          command: |
            VERSION=$(git rev-parse --short HEAD)
            echo "$CIRCLE_BRANCH-$VERSION-arm64" > my_workspace/docker_tag_arm
      - persist_to_workspace:
          root: my_workspace
          paths:
            - docker_tag_arm

  build-and-publish-docker-amd:
    machine:
      image: ubuntu-2204:current
      docker_layer_caching: true
    resource_class: 2xlarge
    steps:
      - checkout
      - run: mkdir -p my_workspace
      - run:
          name: "Build snarkOS Docker image amd64"
          no_output_timeout: 2h
          command: |
            VERSION=$(git rev-parse --short HEAD)
            docker build -f Dockerfile -t $DOCKER_REPO:$CIRCLE_BRANCH-$VERSION-amd64 .
      - run:
          name: "Push snarkOS Docker image amd64"
          command: |
            VERSION=$(git rev-parse --short HEAD)
            echo $DOCKERHUB_TOKEN | docker login -u $DOCKERHUB_USERNAME --password-stdin
            docker push $DOCKER_REPO:$CIRCLE_BRANCH-$VERSION-amd64
            echo "Pushed $DOCKER_REPO:$CIRCLE_BRANCH-$VERSION-amd64"
      - run:
          name: "Save amd64 image tag"
          command: |
            VERSION=$(git rev-parse --short HEAD)
            echo "$CIRCLE_BRANCH-$VERSION-amd64" > my_workspace/docker_tag_amd
      - persist_to_workspace:
          root: my_workspace
          paths:
            - docker_tag_amd

  publish_snarkos_manifest:
    machine:
      image: ubuntu-2204:current
      docker_layer_caching: true
    resource_class: arm.2xlarge
    steps:
      - checkout
      - attach_workspace:
          at: my_workspace
      - run:
          name: "Pull ARM Docker image"
          command: |
            ARM_TAG=$(cat my_workspace/docker_tag_arm)
            echo $ARM_TAG
            echo $DOCKERHUB_TOKEN | docker login -u $DOCKERHUB_USERNAME --password-stdin
            docker pull $DOCKER_REPO:$ARM_TAG
      - run:
          name: "Pull AMD Docker image"
          command: |
            AMD_TAG=$(cat my_workspace/docker_tag_amd)
            echo $AMD_TAG
            docker pull $DOCKER_REPO:$AMD_TAG
      - run:
          name: "Create and push Docker multi-arch manifests"
          command: |
            ARM_TAG=$(cat my_workspace/docker_tag_arm)
            AMD_TAG=$(cat my_workspace/docker_tag_amd)
            echo $DOCKERHUB_TOKEN | docker login -u $DOCKERHUB_USERNAME --password-stdin
            echo $DOCKER_REPO
            echo $CIRCLE_BRANCH
            echo $ARM_TAG
            echo $AMD_TAG
            docker manifest create $DOCKER_REPO:${CIRCLE_BRANCH}-latest --amend $DOCKER_REPO:${ARM_TAG} --amend $DOCKER_REPO:${AMD_TAG}
            docker manifest inspect $DOCKER_REPO:${CIRCLE_BRANCH}-latest
            docker manifest push $DOCKER_REPO:${CIRCLE_BRANCH}-latest
            echo "Pushed $DOCKER_REPO:${CIRCLE_BRANCH}-latest"
            docker manifest create $DOCKER_REPO:latest --amend $DOCKER_REPO:${ARM_TAG} --amend $DOCKER_REPO:${AMD_TAG}
            docker manifest inspect $DOCKER_REPO:latest
            docker manifest push $DOCKER_REPO:latest
            echo "Pushed $DOCKER_REPO:latest"

workflows:
  main-workflow:
    jobs:
      - environment
      - snarkos
      # - codecov:
      #     requires:
      #       - rust-stable
      - fmt
      - clippy
  build-snarkos-docker-images:
    when:
      or:
        - equal: [ testnet3, << pipeline.git.branch >> ]
    jobs:
      - build-and-publish-docker-arm
      - build-and-publish-docker-amd
      - publish_snarkos_manifest:
          requires:
            - build-and-publish-docker-arm
            - build-and-publish-docker-amd<|MERGE_RESOLUTION|>--- conflicted
+++ resolved
@@ -72,11 +72,7 @@
 
   environment:
     docker:
-<<<<<<< HEAD
-      - image: cimg/rust:1.63
-=======
-      - image: cimg/rust:1.62
->>>>>>> ae88a816
+      - image: cimg/rust:1.63
     resource_class: xlarge
     parallelism: 1
     steps:
@@ -91,11 +87,7 @@
 
   snarkos:
     docker:
-<<<<<<< HEAD
-      - image: cimg/rust:1.63
-=======
-      - image: cimg/rust:1.62
->>>>>>> ae88a816
+      - image: cimg/rust:1.63
     resource_class: xlarge
     parallelism: 20
     steps:
@@ -126,11 +118,7 @@
 
   fmt:
     docker:
-<<<<<<< HEAD
-      - image: cimg/rust:1.63
-=======
-      - image: cimg/rust:1.62
->>>>>>> ae88a816
+      - image: cimg/rust:1.63
     resource_class: xlarge
     steps:
       - checkout
@@ -146,11 +134,7 @@
 
   clippy:
     docker:
-<<<<<<< HEAD
-      - image: cimg/rust:1.63
-=======
-      - image: cimg/rust:1.62
->>>>>>> ae88a816
+      - image: cimg/rust:1.63
     resource_class: xlarge
     steps:
       - checkout
