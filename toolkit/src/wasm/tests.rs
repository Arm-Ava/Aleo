// Copyright (C) 2019-2020 Aleo Systems Inc.
// This file is part of the snarkOS library.

// The snarkOS library is free software: you can redistribute it and/or modify
// it under the terms of the GNU General Public License as published by
// the Free Software Foundation, either version 3 of the License, or
// (at your option) any later version.

// The snarkOS library is distributed in the hope that it will be useful,
// but WITHOUT ANY WARRANTY; without even the implied warranty of
// MERCHANTABILITY or FITNESS FOR A PARTICULAR PURPOSE. See the
// GNU General Public License for more details.

// You should have received a copy of the GNU General Public License
// along with the snarkOS library. If not, see <https://www.gnu.org/licenses/>.

use crate::{
<<<<<<< HEAD
    record::tests::{TEST_ENCRYPTED_RECORD, TEST_PRIVATE_KEY, TEST_RECORD, TEST_SERIAL_NUMBER},
    wasm::{Account, OfflineTransaction, Record, SignatureScheme, SignatureSchemePublicKey, ViewKey},
=======
    record::tests::*,
    wasm::{Account, Record, SignatureScheme, SignatureSchemePublicKey, ViewKey},
>>>>>>> f19d0f93
};

use wasm_bindgen_test::*;

// Account Tests

#[wasm_bindgen_test]
pub fn account_from_private_key_test() {
    let given_private_key = "APrivateKey1tvv5YV1dipNiku2My8jMkqpqCyYKvR5Jq4y2mtjw7s77Zpn";
    let given_address = "aleo1faksgtpmculyzt6tgaq26fe4fgdjtwualyljjvfn2q6k42ydegzspfz9uh";

    let account = Account::from_private_key(given_private_key);

    println!("{} == {}", given_private_key, account.private_key.to_string());
    assert_eq!(given_private_key, account.private_key.to_string());

    println!("{} == {}", given_address, account.address.to_string());
    assert_eq!(given_address, account.address.to_string());
}

#[wasm_bindgen_test]
pub fn view_key_from_private_key_test() {
    let given_private_key = "APrivateKey1tvv5YV1dipNiku2My8jMkqpqCyYKvR5Jq4y2mtjw7s77Zpn";
    let given_view_key = "AViewKey1m8gvywHKHKfUzZiLiLoHedcdHEjKwo5TWo6efz8gK7wF";

    let view_key = ViewKey::from_private_key(given_private_key);

    println!("{} == {}", given_view_key, view_key.view_key.to_string());
    assert_eq!(given_view_key, view_key.view_key.to_string());
}

// Record Tests

#[wasm_bindgen_test]
pub fn record_to_string_test() {
    let record = Record::from_string(TEST_RECORD);

    println!("{} == {}", TEST_RECORD, record.record.to_string());
    assert_eq!(TEST_RECORD, record.record.to_string());
}

#[wasm_bindgen_test]
pub fn record_decrpyption_test() {
    let view_key = ViewKey::from_private_key(TEST_PRIVATE_KEY).view_key.to_string();

    let record = Record::decrypt(TEST_ENCRYPTED_RECORD, &view_key);

    println!("{} == {}", TEST_RECORD, record.record.to_string());
    assert_eq!(TEST_RECORD, record.record.to_string());
}

#[wasm_bindgen_test]
pub fn serial_number_derivation_test() {
    let account = Account::from_private_key(TEST_PRIVATE_KEY);
    let private_key = account.private_key.to_string();

    let record = Record::from_string(TEST_RECORD);
    let serial_number = record.to_serial_number(&private_key);

    println!("{} == {}", TEST_SERIAL_NUMBER, serial_number);
    assert_eq!(TEST_SERIAL_NUMBER, serial_number);
}

#[wasm_bindgen_test]
pub fn record_owner_test() {
    let record = Record::from_string(TEST_RECORD);
    let owner = record.owner();

    println!("{} == {}", TEST_RECORD_OWNER, owner);
    assert_eq!(TEST_RECORD_OWNER, owner);
}

#[wasm_bindgen_test]
pub fn record_is_dummy_test() {
    let record = Record::from_string(TEST_RECORD);
    let is_dummy = record.is_dummy();

    println!("{} == {}", TEST_RECORD_IS_DUMMY, is_dummy);
    assert_eq!(TEST_RECORD_IS_DUMMY, is_dummy);
}

#[wasm_bindgen_test]
pub fn record_payload_test() {
    let record = Record::from_string(TEST_RECORD);
    let payload = record.payload();

    println!("{} == {}", TEST_RECORD_PAYLOAD, payload);
    assert_eq!(TEST_RECORD_PAYLOAD, payload);
}

#[wasm_bindgen_test]
pub fn record_birth_program_id_test() {
    let record = Record::from_string(TEST_RECORD);
    let birth_program_id = record.birth_program_id();

    println!("{} == {}", TEST_RECORD_BIRTH_PROGRAM_ID, birth_program_id);
    assert_eq!(TEST_RECORD_BIRTH_PROGRAM_ID, birth_program_id);
}

#[wasm_bindgen_test]
pub fn record_death_program_id_test() {
    let record = Record::from_string(TEST_RECORD);
    let death_program_id = record.death_program_id();

    println!("{} == {}", TEST_RECORD_DEATH_PROGRAM_ID, death_program_id);
    assert_eq!(TEST_RECORD_DEATH_PROGRAM_ID, death_program_id);
}

#[wasm_bindgen_test]
pub fn record_serial_number_nonce_test() {
    let record = Record::from_string(TEST_RECORD);
    let serial_number_nonce = record.serial_number_nonce();

    println!("{} == {}", TEST_RECORD_SERIAL_NUMBER_NONCE, serial_number_nonce);
    assert_eq!(TEST_RECORD_SERIAL_NUMBER_NONCE, serial_number_nonce);
}

#[wasm_bindgen_test]
pub fn record_commitment_test() {
    let record = Record::from_string(TEST_RECORD);
    let commitment = record.commitment();

    println!("{} == {}", TEST_RECORD_COMMITMENT, commitment);
    assert_eq!(TEST_RECORD_COMMITMENT, commitment);
}

#[wasm_bindgen_test]
pub fn record_commitment_randomness_test() {
    let record = Record::from_string(TEST_RECORD);
    let commitment_randomness = record.commitment_randomness();

    println!("{} == {}", TEST_RECORD_COMMITMENT_RANDOMNESS, commitment_randomness);
    assert_eq!(TEST_RECORD_COMMITMENT_RANDOMNESS, commitment_randomness);
}

#[wasm_bindgen_test]
pub fn record_value_test() {
    let record = Record::from_string(TEST_RECORD);
    let value = record.value();

    println!("{} == {}", TEST_RECORD_VALUE, value);
    assert_eq!(TEST_RECORD_VALUE, value);
}

// Signature Tests

#[wasm_bindgen_test]
pub fn signature_public_key_from_private_key_test() {
    let given_private_key = "APrivateKey1tvv5YV1dipNiku2My8jMkqpqCyYKvR5Jq4y2mtjw7s77Zpn";
    let given_public_key = "17e858cfba9f42335bd7d4751f9284671f913d841325ce548f98ae46d480211038530919083215e5376a472a61eefad25b545d3b75d43c8e2f8f821a17500103";

    let public_key = SignatureSchemePublicKey::from_private_key(given_private_key);

    println!("{} == {}", given_public_key, public_key.public_key.to_string());
    assert_eq!(given_public_key, public_key.public_key.to_string());
}

#[wasm_bindgen_test]
pub fn signature_verification_test() {
    let given_private_key = "APrivateKey1tvv5YV1dipNiku2My8jMkqpqCyYKvR5Jq4y2mtjw7s77Zpn";
    let given_message = "test message";

    let signature = SignatureScheme::sign(given_private_key, given_message);
    let public_key = SignatureSchemePublicKey::from_private_key(given_private_key);

    let signature_verification = signature.verify(&public_key.public_key.to_string(), given_message);

    println!("{} == {}", true, signature_verification);
    assert!(signature_verification);
}

#[wasm_bindgen_test]
pub fn offline_transaction_test() {
    let given_private_key = "APrivateKey1tvv5YV1dipNiku2My8jMkqpqCyYKvR5Jq4y2mtjw7s77Zpn";
    let given_record = "4f6d042c3bc73e412f4b4740ad27354a1b25bb9df93f29313350356aa88dca050080d1f008000000000000000000000000000000000000000000000000000000000000000000000000304e7ae3ef9577877ddcef8f8c5d9b5e3bf544c78c50c51213857f35c33c3502df12f0fb72a0d7c56ccd31a87dada92b00304e7ae3ef9577877ddcef8f8c5d9b5e3bf544c78c50c51213857f35c33c3502df12f0fb72a0d7c56ccd31a87dada92b003f07ea7279544031efc42c1c785f4f403146e6fdbfcae26bfaa61f2d2202fd0117df47122a693ceaf27c4ceabb3c4b619333f4663bb7e85a6e741252ba1c6e11af1e1c74edf8ae1963c3532ec6e05a07f96d6731334bc368f93b428491343004";
    let given_address = "aleo1faksgtpmculyzt6tgaq26fe4fgdjtwualyljjvfn2q6k42ydegzspfz9uh";

    let offline_transaction = OfflineTransaction::create_offline_transaction(
        given_private_key,
        None,
        given_record,
        None,
        given_address,
        None,
        vec![10000],
        1,
    );

    let offline_transaction_string = offline_transaction.offline_transaction.to_string();

    // Offline transaction can be recovered
    let _offline_transaction = OfflineTransaction::from_string(&offline_transaction_string);
}<|MERGE_RESOLUTION|>--- conflicted
+++ resolved
@@ -15,13 +15,8 @@
 // along with the snarkOS library. If not, see <https://www.gnu.org/licenses/>.
 
 use crate::{
-<<<<<<< HEAD
-    record::tests::{TEST_ENCRYPTED_RECORD, TEST_PRIVATE_KEY, TEST_RECORD, TEST_SERIAL_NUMBER},
+    record::tests::*,
     wasm::{Account, OfflineTransaction, Record, SignatureScheme, SignatureSchemePublicKey, ViewKey},
-=======
-    record::tests::*,
-    wasm::{Account, Record, SignatureScheme, SignatureSchemePublicKey, ViewKey},
->>>>>>> f19d0f93
 };
 
 use wasm_bindgen_test::*;
